--- conflicted
+++ resolved
@@ -7,11 +7,7 @@
 	github.com/igrmk/treemap/v2 v2.0.1
 	github.com/jhump/protoreflect v1.14.1 // MUST NOT be updated to v1.15 or higher
 	github.com/stretchr/testify v1.8.4
-<<<<<<< HEAD
-	google.golang.org/protobuf v1.31.1-0.20231027082548-f4a6c1f6e5c1
-=======
 	google.golang.org/protobuf v1.32.0
->>>>>>> 095305d0
 )
 
 require golang.org/x/sync v0.5.0
