// Copyright 2020-2023 Buf Technologies, Inc.
//
// Licensed under the Apache License, Version 2.0 (the "License");
// you may not use this file except in compliance with the License.
// You may obtain a copy of the License at
//
//      http://www.apache.org/licenses/LICENSE-2.0
//
// Unless required by applicable law or agreed to in writing, software
// distributed under the License is distributed on an "AS IS" BASIS,
// WITHOUT WARRANTIES OR CONDITIONS OF ANY KIND, either express or implied.
// See the License for the specific language governing permissions and
// limitations under the License.

package ast

import (
	"fmt"
	"math"
	"strings"
)

// ValueNode is an AST node that represents a literal value.
//
// It also includes references (e.g. IdentifierValueNode), which can be
// used as values in some contexts, such as describing the default value
// for a field, which can refer to an enum value.
//
// This also allows NoSourceNode to be used in place of a real value node
// for some usages.
type ValueNode interface {
	Node
	// Value returns a Go representation of the value. For scalars, this
	// will be a string, int64, uint64, float64, or bool. This could also
	// be an Identifier (e.g. IdentValueNodes). It can also be a composite
	// literal:
	//   * For array literals, the type returned will be []ValueNode
	//   * For message literals, the type returned will be []*MessageFieldNode
	//
	// If the ValueNode is a NoSourceNode, indicating that there is no actual
	// source code (and thus not AST information), then this method always
	// returns nil.
	Value() interface{}
}

<<<<<<< HEAD
var (
	_ ValueNode = (*IdentNode)(nil)
	_ ValueNode = (*CompoundIdentNode)(nil)
	_ ValueNode = (*StringLiteralNode)(nil)
	_ ValueNode = (*CompoundStringLiteralNode)(nil)
	_ ValueNode = (*UintLiteralNode)(nil)
	_ ValueNode = (*PositiveUintLiteralNode)(nil)
	_ ValueNode = (*NegativeIntLiteralNode)(nil)
	_ ValueNode = (*FloatLiteralNode)(nil)
	_ ValueNode = (*SpecialFloatLiteralNode)(nil)
	_ ValueNode = (*SignedFloatLiteralNode)(nil)
	_ ValueNode = (*ArrayLiteralNode)(nil)
	_ ValueNode = (*MessageLiteralNode)(nil)
	_ ValueNode = NoSourceNode{}
)
=======
var _ ValueNode = (*IdentNode)(nil)
var _ ValueNode = (*CompoundIdentNode)(nil)
var _ ValueNode = (*StringLiteralNode)(nil)
var _ ValueNode = (*CompoundStringLiteralNode)(nil)
var _ ValueNode = (*UintLiteralNode)(nil)
var _ ValueNode = (*NegativeIntLiteralNode)(nil)
var _ ValueNode = (*FloatLiteralNode)(nil)
var _ ValueNode = (*SpecialFloatLiteralNode)(nil)
var _ ValueNode = (*SignedFloatLiteralNode)(nil)
var _ ValueNode = (*ArrayLiteralNode)(nil)
var _ ValueNode = (*MessageLiteralNode)(nil)
var _ ValueNode = NoSourceNode{}
>>>>>>> 095305d0

// StringValueNode is an AST node that represents a string literal.
// Such a node can be a single literal (*StringLiteralNode) or a
// concatenation of multiple literals (*CompoundStringLiteralNode).
type StringValueNode interface {
	ValueNode
	AsString() string
}

var (
	_ StringValueNode = (*StringLiteralNode)(nil)
	_ StringValueNode = (*CompoundStringLiteralNode)(nil)
)

// StringLiteralNode represents a simple string literal. Example:
//
//	"proto2"
type StringLiteralNode struct {
	terminalNode
	// Val is the actual string value that the literal indicates.
	Val string
}

// NewStringLiteralNode creates a new *StringLiteralNode with the given val.
func NewStringLiteralNode(val string, tok Token) *StringLiteralNode {
	return &StringLiteralNode{
		terminalNode: tok.asTerminalNode(),
		Val:          val,
	}
}

func (n *StringLiteralNode) Value() interface{} {
	return n.AsString()
}

func (n *StringLiteralNode) AsString() string {
	return n.Val
}

// CompoundStringLiteralNode represents a compound string literal, which is
// the concatenaton of adjacent string literals. Example:
//
//	"this "  "is"   " all one "   "string"
type CompoundStringLiteralNode struct {
	compositeNode
	Val string
}

// NewCompoundStringLiteralNode creates a new *CompoundStringLiteralNode that
// consists of the given string components. The components argument may not be
// empty.
func NewCompoundStringLiteralNode(components ...StringValueNode) *CompoundStringLiteralNode {
	if len(components) == 0 {
		panic("must have at least one component")
	}
	children := make([]Node, 0, len(components))
	var b strings.Builder
	for _, comp := range components {
		switch comp := comp.(type) {
		case *StringLiteralNode:
			b.WriteString(comp.Val)
			children = append(children, comp)
		case *CompoundStringLiteralNode:
			children = append(children, comp.children...)
			b.WriteString(comp.Val)
		}
	}
	return &CompoundStringLiteralNode{
		compositeNode: compositeNode{
			children: children,
		},
		Val: b.String(),
	}
}

func (n *CompoundStringLiteralNode) Value() interface{} {
	return n.AsString()
}

func (n *CompoundStringLiteralNode) AsString() string {
	return n.Val
}

// IntValueNode is an AST node that represents an integer literal. If
// an integer literal is too large for an int64 (or uint64 for
// positive literals), it is represented instead by a FloatValueNode.
type IntValueNode interface {
	ValueNode
	AsInt64() (int64, bool)
	AsUint64() (uint64, bool)
}

// AsInt32 range checks the given int value and returns its value is
// in the range or 0, false if it is outside the range.
func AsInt32(n IntValueNode, min, max int32) (int32, bool) {
	i, ok := n.AsInt64()
	if !ok {
		return 0, false
	}
	if i < int64(min) || i > int64(max) {
		return 0, false
	}
	return int32(i), true
}

<<<<<<< HEAD
var (
	_ IntValueNode = (*UintLiteralNode)(nil)
	_ IntValueNode = (*PositiveUintLiteralNode)(nil)
	_ IntValueNode = (*NegativeIntLiteralNode)(nil)
)
=======
var _ IntValueNode = (*UintLiteralNode)(nil)
var _ IntValueNode = (*NegativeIntLiteralNode)(nil)
>>>>>>> 095305d0

// UintLiteralNode represents a simple integer literal with no sign character.
type UintLiteralNode struct {
	terminalNode
	// Val is the numeric value indicated by the literal
	Val uint64
}

// NewUintLiteralNode creates a new *UintLiteralNode with the given val.
func NewUintLiteralNode(val uint64, tok Token) *UintLiteralNode {
	return &UintLiteralNode{
		terminalNode: tok.asTerminalNode(),
		Val:          val,
	}
}

func (n *UintLiteralNode) Value() interface{} {
	return n.Val
}

func (n *UintLiteralNode) AsInt64() (int64, bool) {
	if n.Val > math.MaxInt64 {
		return 0, false
	}
	return int64(n.Val), true
}

func (n *UintLiteralNode) AsUint64() (uint64, bool) {
	return n.Val, true
}

func (n *UintLiteralNode) AsFloat() float64 {
	return float64(n.Val)
}

// NegativeIntLiteralNode represents an integer literal with a negative (-) sign.
type NegativeIntLiteralNode struct {
	compositeNode
	Minus *RuneNode
	Uint  *UintLiteralNode
	Val   int64
}

// NewNegativeIntLiteralNode creates a new *NegativeIntLiteralNode. Both
// arguments must be non-nil.
func NewNegativeIntLiteralNode(sign *RuneNode, i *UintLiteralNode) *NegativeIntLiteralNode {
	if sign == nil {
		panic("sign is nil")
	}
	if i == nil {
		panic("i is nil")
	}
	children := []Node{sign, i}
	return &NegativeIntLiteralNode{
		compositeNode: compositeNode{
			children: children,
		},
		Minus: sign,
		Uint:  i,
		Val:   -int64(i.Val),
	}
}

func (n *NegativeIntLiteralNode) Value() interface{} {
	return n.Val
}

func (n *NegativeIntLiteralNode) AsInt64() (int64, bool) {
	return n.Val, true
}

func (n *NegativeIntLiteralNode) AsUint64() (uint64, bool) {
	if n.Val < 0 {
		return 0, false
	}
	return uint64(n.Val), true
}

// FloatValueNode is an AST node that represents a numeric literal with
// a floating point, in scientific notation, or too large to fit in an
// int64 or uint64.
type FloatValueNode interface {
	ValueNode
	AsFloat() float64
}

var (
	_ FloatValueNode = (*FloatLiteralNode)(nil)
	_ FloatValueNode = (*SpecialFloatLiteralNode)(nil)
	_ FloatValueNode = (*UintLiteralNode)(nil)
)

// FloatLiteralNode represents a floating point numeric literal.
type FloatLiteralNode struct {
	terminalNode
	// Val is the numeric value indicated by the literal
	Val float64
}

// NewFloatLiteralNode creates a new *FloatLiteralNode with the given val.
func NewFloatLiteralNode(val float64, tok Token) *FloatLiteralNode {
	return &FloatLiteralNode{
		terminalNode: tok.asTerminalNode(),
		Val:          val,
	}
}

func (n *FloatLiteralNode) Value() interface{} {
	return n.AsFloat()
}

func (n *FloatLiteralNode) AsFloat() float64 {
	return n.Val
}

// SpecialFloatLiteralNode represents a special floating point numeric literal
// for "inf" and "nan" values.
type SpecialFloatLiteralNode struct {
	*KeywordNode
	Val float64
}

// NewSpecialFloatLiteralNode returns a new *SpecialFloatLiteralNode for the
// given keyword. The given keyword should be "inf", "infinity", or "nan"
// in any case.
func NewSpecialFloatLiteralNode(name *KeywordNode) *SpecialFloatLiteralNode {
	var f float64
	switch strings.ToLower(name.Val) {
	case "inf", "infinity":
		f = math.Inf(1)
	default:
		f = math.NaN()
	}
	return &SpecialFloatLiteralNode{
		KeywordNode: name,
		Val:         f,
	}
}

func (n *SpecialFloatLiteralNode) Value() interface{} {
	return n.AsFloat()
}

func (n *SpecialFloatLiteralNode) AsFloat() float64 {
	return n.Val
}

// SignedFloatLiteralNode represents a signed floating point number.
type SignedFloatLiteralNode struct {
	compositeNode
	Sign  *RuneNode
	Float FloatValueNode
	Val   float64
}

// NewSignedFloatLiteralNode creates a new *SignedFloatLiteralNode. Both
// arguments must be non-nil.
func NewSignedFloatLiteralNode(sign *RuneNode, f FloatValueNode) *SignedFloatLiteralNode {
	if sign == nil {
		panic("sign is nil")
	}
	if f == nil {
		panic("f is nil")
	}
	children := []Node{sign, f}
	val := f.AsFloat()
	if sign.Rune == '-' {
		val = -val
	}
	return &SignedFloatLiteralNode{
		compositeNode: compositeNode{
			children: children,
		},
		Sign:  sign,
		Float: f,
		Val:   val,
	}
}

func (n *SignedFloatLiteralNode) Value() interface{} {
	return n.Val
}

func (n *SignedFloatLiteralNode) AsFloat() float64 {
	return n.Val
}

// ArrayLiteralNode represents an array literal, which is only allowed inside of
// a MessageLiteralNode, to indicate values for a repeated field. Example:
//
//	["foo", "bar", "baz"]
type ArrayLiteralNode struct {
	compositeNode
	OpenBracket *RuneNode
	Elements    []ValueNode
	// Commas represent the separating ',' characters between elements. The
	// length of this slice must be exactly len(Elements)-1, with each item
	// in Elements having a corresponding item in this slice *except the last*
	// (since a trailing comma is not allowed).
	Commas       []*RuneNode
	CloseBracket *RuneNode
}

// NewArrayLiteralNode creates a new *ArrayLiteralNode. The openBracket and
// closeBracket args must be non-nil and represent the "[" and "]" runes that
// surround the array values. The given commas arg must have a length that is
// one less than the length of the vals arg. However, vals may be empty, in
// which case commas must also be empty.
func NewArrayLiteralNode(openBracket *RuneNode, vals []ValueNode, commas []*RuneNode, closeBracket *RuneNode) *ArrayLiteralNode {
	if len(vals) == 0 && len(commas) != 0 {
		panic("vals is empty but commas is not")
	}
	children := createCommaSeparatedNodes(
		[]Node{openBracket},
		vals,
		commas,
		[]Node{closeBracket},
	)
	return &ArrayLiteralNode{
		compositeNode: compositeNode{
			children: children,
		},
		OpenBracket:  openBracket,
		Elements:     vals,
		Commas:       commas,
		CloseBracket: closeBracket,
	}
}

func (n *ArrayLiteralNode) Value() interface{} {
	return n.Elements
}

// MessageLiteralNode represents a message literal, which is compatible with the
// protobuf text format and can be used for custom options with message types.
// Example:
//
//	{ foo:1 foo:2 foo:3 bar:<name:"abc" id:123> }
type MessageLiteralNode struct {
	compositeNode
	Open     *RuneNode // should be '{' or '<'
	Elements []*MessageFieldNode
	// Separator characters between elements, which can be either ','
	// or ';' if present. This slice must be exactly len(Elements) in
	// length, with each item in Elements having one corresponding item
	// in Seps. Separators in message literals are optional, so a given
	// item in this slice may be nil to indicate absence of a separator.
	Seps  []*RuneNode
	Close *RuneNode // should be '}' or '>', depending on Open
}

func (n *MessageLiteralNode) GetElements() []*MessageFieldNode {
	return n.Elements
}

// NewMessageLiteralNode creates a new *MessageLiteralNode. The openSym and
// closeSym runes must not be nil and should be "{" and "}" or "<" and ">".
//
// Unlike separators (dots and commas) used for other AST nodes that represent
// a list of elements, the seps arg must be the SAME length as vals, and it may
// contain nil values to indicate absence of a separator (in fact, it could be
// all nils).
func NewMessageLiteralNode(openSym *RuneNode, vals []*MessageFieldNode, seps []*RuneNode, closeSym *RuneNode) *MessageLiteralNode {
	if openSym == nil {
		panic("openSym is nil")
	}
	if closeSym == nil {
		panic("closeSym is nil")
	}
	if len(seps) != len(vals) {
		panic(fmt.Sprintf("%d vals requires %d commas, not %d", len(vals), len(vals), len(seps)))
	}
	numChildren := len(vals) + 2
	for _, sep := range seps {
		if sep != nil {
			numChildren++
		}
	}
	children := make([]Node, 0, numChildren)
	children = append(children, openSym)
	for i, val := range vals {
		if val == nil {
			panic(fmt.Sprintf("vals[%d] is nil", i))
		}
		children = append(children, val)
		if seps[i] != nil {
			children = append(children, seps[i])
		}
	}
	children = append(children, closeSym)

	return &MessageLiteralNode{
		compositeNode: compositeNode{
			children: children,
		},
		Open:     openSym,
		Elements: vals,
		Seps:     seps,
		Close:    closeSym,
	}
}

func (n *MessageLiteralNode) Value() interface{} {
	return n.Elements
}

// MessageFieldNode represents a single field (name and value) inside of a
// message literal. Example:
//
//	foo:"bar"
type MessageFieldNode struct {
	compositeNode
	Name *FieldReferenceNode
	// Sep represents the ':' separator between the name and value. If
	// the value is a message or list literal (and thus starts with '<',
	// '{', or '['), then the separator may be omitted and this field may
	// be nil.
	Sep *RuneNode
	Val ValueNode
}

// NewMessageFieldNode creates a new *MessageFieldNode. All args except sep
// must be non-nil.
func NewMessageFieldNode(name *FieldReferenceNode, sep *RuneNode, val ValueNode) *MessageFieldNode {
	if name == nil {
		panic("name is nil")
	}
	if val == nil {
		panic("val is nil")
	}
	numChildren := 2
	if sep != nil {
		numChildren++
	}
	children := make([]Node, 0, numChildren)
	children = append(children, name)
	if sep != nil {
		children = append(children, sep)
	}
	children = append(children, val)

	return &MessageFieldNode{
		compositeNode: compositeNode{
			children: children,
		},
		Name: name,
		Sep:  sep,
		Val:  val,
	}
}

func NewIncompleteMessageFieldNode(name *FieldReferenceNode, sep *RuneNode, val ValueNode) *MessageFieldNode {
	var children []Node
	if name != nil {
		children = append(children, name)
	} else {
		panic("name is nil")
	}
	if sep != nil {
		children = append(children, sep)
	}
	if val != nil {
		children = append(children, val)
	} else {
		val = NoSourceNode{}
	}
	return &MessageFieldNode{
		compositeNode: compositeNode{
			children: children,
		},
		Name: name,
		Sep:  sep,
		Val:  val,
	}
}

func (n *MessageFieldNode) IsIncomplete() bool {
	return n.Sep == nil || n.Val == NoSourceNode{}
}<|MERGE_RESOLUTION|>--- conflicted
+++ resolved
@@ -43,14 +43,12 @@
 	Value() interface{}
 }
 
-<<<<<<< HEAD
 var (
 	_ ValueNode = (*IdentNode)(nil)
 	_ ValueNode = (*CompoundIdentNode)(nil)
 	_ ValueNode = (*StringLiteralNode)(nil)
 	_ ValueNode = (*CompoundStringLiteralNode)(nil)
 	_ ValueNode = (*UintLiteralNode)(nil)
-	_ ValueNode = (*PositiveUintLiteralNode)(nil)
 	_ ValueNode = (*NegativeIntLiteralNode)(nil)
 	_ ValueNode = (*FloatLiteralNode)(nil)
 	_ ValueNode = (*SpecialFloatLiteralNode)(nil)
@@ -59,20 +57,6 @@
 	_ ValueNode = (*MessageLiteralNode)(nil)
 	_ ValueNode = NoSourceNode{}
 )
-=======
-var _ ValueNode = (*IdentNode)(nil)
-var _ ValueNode = (*CompoundIdentNode)(nil)
-var _ ValueNode = (*StringLiteralNode)(nil)
-var _ ValueNode = (*CompoundStringLiteralNode)(nil)
-var _ ValueNode = (*UintLiteralNode)(nil)
-var _ ValueNode = (*NegativeIntLiteralNode)(nil)
-var _ ValueNode = (*FloatLiteralNode)(nil)
-var _ ValueNode = (*SpecialFloatLiteralNode)(nil)
-var _ ValueNode = (*SignedFloatLiteralNode)(nil)
-var _ ValueNode = (*ArrayLiteralNode)(nil)
-var _ ValueNode = (*MessageLiteralNode)(nil)
-var _ ValueNode = NoSourceNode{}
->>>>>>> 095305d0
 
 // StringValueNode is an AST node that represents a string literal.
 // Such a node can be a single literal (*StringLiteralNode) or a
@@ -178,16 +162,10 @@
 	return int32(i), true
 }
 
-<<<<<<< HEAD
 var (
 	_ IntValueNode = (*UintLiteralNode)(nil)
-	_ IntValueNode = (*PositiveUintLiteralNode)(nil)
 	_ IntValueNode = (*NegativeIntLiteralNode)(nil)
 )
-=======
-var _ IntValueNode = (*UintLiteralNode)(nil)
-var _ IntValueNode = (*NegativeIntLiteralNode)(nil)
->>>>>>> 095305d0
 
 // UintLiteralNode represents a simple integer literal with no sign character.
 type UintLiteralNode struct {
